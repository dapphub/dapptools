--- conflicted
+++ resolved
@@ -746,12 +746,11 @@
     seth send [<options>] --create <code> <sig> [<args>]
     seth send [<options>] --create <code> [<data>]
 
-<<<<<<< HEAD
 | Flag          | Variable        | Default      | Synopsis                          |
 | ------------- | --------------- | ------------ | ---------------                   |
 | `--block`     | `ETH_BLOCK`     | `latest`     | block number                      |
 | `--from`      | `ETH_FROM`      | n/a          | sender                            |
-| `--gas`       | `ETH_GAS`       | node decides | gas quantity                      |
+| `--gas`       | `ETH_GAS`       | `200000`     | gas quantity                      |
 | `--gas-price` | `ETH_GAS_PRICE` |              | gas price                         |
 | `--prio-fee`  | `ETH_PRIO_FEE`  |              | EIP-1559 priority fee (miner tip) |
 | `--value`     | `ETH_VALUE`     | `0`          | ether value                       |
@@ -759,19 +758,7 @@
 | `--resend`    | `SETH_RESEND`   |              | reuse nonce                       |
 | `--async`     | `SETH_ASYNC`    |              | don't wait                        |
 | `--status`    | `SETH_STATUS`   |              | check success                     |
-=======
-| Flag          | Variable        | Default      | Synopsis        |
-| ------------- | --------------- | ------------ | --------------- |
-| `--block`     | `ETH_BLOCK`     | `latest`     | block number    |
-| `--from`      | `ETH_FROM`      | n/a          | sender          |
-| `--gas`       | `ETH_GAS`       | `200000`     | gas quantity    |
-| `--gas-price` | `ETH_GAS_PRICE` | node decides | gas price       |
-| `--value`     | `ETH_VALUE`     | `0`          | ether value     |
-| `--create`    | `SETH_CREATE`   |              | create contract |
-| `--resend`    | `SETH_RESEND`   |              | reuse nonce     |
-| `--async`     | `SETH_ASYNC`    |              | don't wait      |
-| `--status`    | `SETH_STATUS`   |              | check success   |
->>>>>>> 60d61f24
+
 
 See [Key management and signing](#key-management-and-signing) for
 details on how Seth signs transactions.
