--- conflicted
+++ resolved
@@ -40,7 +40,7 @@
 import Data.Vector.Storable         (Vector)
 import Data.Foldable                (toList)
 
-import Data.List
+-- import Data.List
 import Data.Tree
 import Data.List (find)
 
@@ -501,8 +501,8 @@
   { _contractcode = theContractCode
   , _codehash =
     case theCode of
-      ConcreteBuffer b -> keccak (stripBytecodeMetadata b)
-      SymbolicBuffer _ -> 0
+      ConcreteBuffer _ b -> keccak (stripBytecodeMetadata b)
+      SymbolicBuffer _ _ -> 0
 
   , _storage  = Concrete mempty
   , _balance  = 0
@@ -585,8 +585,8 @@
         x | x >= 0x60 && x <= 0x7f -> do
           let !n = num x - 0x60 + 1
               !xs = case the state code of
-                      ConcreteBuffer b -> w256lit $ word $ padRight n $ BS.take n (BS.drop (1 + the state pc) b)
-                      SymbolicBuffer b -> readSWord' 0 $ padLeft' 32 $ take n $ drop (1 + the state pc) b
+                      ConcreteBuffer _ b -> w256lit $ word $ padRight n $ BS.take n (BS.drop (1 + the state pc) b)
+                      SymbolicBuffer _ b -> readSWord' 0 $ padLeft' 32 $ take n $ drop (1 + the state pc) b
           limitStack 1 $
             burn g_verylow $ do
               next
@@ -816,11 +816,8 @@
                 accessUnboundedMemoryRange fees memOffset n $ do
                   next
                   assign (state . stack) xs
-<<<<<<< HEAD
-                  copyBytesToMemory (ConcreteBuffer (Todo "codecopy" []) (the state code))
-=======
+                  -- copyBytesToMemory (ConcreteBuffer (Todo "codecopy" []) (the state code))
                   copyBytesToMemory (the state code)
->>>>>>> b20e981e
                     n codeOffset memOffset
             _ -> underrun
 
@@ -864,11 +861,8 @@
                       fetchAccount (num extAccount) $ \c -> do
                         next
                         assign (state . stack) xs
-<<<<<<< HEAD
-                        copyBytesToMemory (ConcreteBuffer (Todo "EXTCODECOPY" []) (view bytecode c))
-=======
+                        -- copyBytesToMemory (ConcreteBuffer (Todo "EXTCODECOPY" []) (view bytecode c))
                         copyBytesToMemory (view bytecode c)
->>>>>>> b20e981e
                           codeSize codeOffset memOffset
             _ -> underrun
 
@@ -902,8 +896,8 @@
                    if accountEmpty c
                      then push (num (0 :: Int))
                      else case view bytecode c of
-                           ConcreteBuffer b -> push (num (keccak b))
-                           b'@(SymbolicBuffer b) -> pushSym (S (FromKeccak b') $ symkeccak' b)
+                           ConcreteBuffer _ b -> push (num (keccak b))
+                           SymbolicBuffer w b -> pushSym (S (FromKeccak w) $ symkeccak' b)
             [] ->
               underrun
 
@@ -1257,7 +1251,7 @@
                     (cost, gas') = costOfCreate fees availableGas xSize
                    _ <- accessAccountForGas newAddr
                    burn (cost - gas') $
-                    create self this (num gas') xValue xs newAddr (ConcreteBuffer initCode)
+                    create self this (num gas') xValue xs newAddr (ConcreteBuffer (Todo "initCode" []) initCode)
             _ -> underrun
 
         -- op: STATICCALL
@@ -1383,12 +1377,7 @@
           transfer self recipient xValue
           touchAccount self
           touchAccount recipient
-<<<<<<< HEAD
-          touchAccount precompileAddr
-        _ -> trace "error 3" $ vmError UnexpectedSymbolicArg
-=======
         _ -> vmError UnexpectedSymbolicArg
->>>>>>> b20e981e
       _ -> underrun
 
 executePrecompile
@@ -1471,20 +1460,7 @@
           let
             (lenb, lene, lenm) = parseModexpLength input'
 
-<<<<<<< HEAD
             output = ConcreteBuffer (Todo "MODEXP" []) $
-              case (isZero (96 + lenb + lene) lenm input') of
-                 True ->
-                   truncpadlit (num lenm) (asBE (0 :: Int))
-                 False ->
-                   let
-                     b = asInteger $ lazySlice 96 lenb input'
-                     e = asInteger $ lazySlice (96 + lenb) lene input'
-                     m = asInteger $ lazySlice (96 + lenb + lene) lenm input'
-                   in
-                     padLeft (num lenm) (asBE (expFast b e m))
-=======
-            output = ConcreteBuffer $
               if isZero (96 + lenb + lene) lenm input'
               then truncpadlit (num lenm) (asBE (0 :: Int))
               else
@@ -1494,7 +1470,6 @@
                   m = asInteger $ lazySlice (96 + lenb + lene) lenm input'
                 in
                   padLeft (num lenm) (asBE (expFast b e m))
->>>>>>> b20e981e
           in do
             assign (state . stack) (1 : xs)
             assign (state . returndata) output
@@ -2575,11 +2550,11 @@
   -- Loop over the byte string accumulating a vector-mutating action.
   -- This is somewhat obfuscated, but should be fast.
   case xs of
-    ConcreteBuffer xs' ->
+    ConcreteBuffer _ xs' ->
       let (_, _, _, m) =
             BS.foldl' (go v) (0 :: Word8, 0, 0, return ()) xs'
       in m >> return v
-    SymbolicBuffer xs' ->
+    SymbolicBuffer _ xs' ->
       let (_, _, _, m) =
             foldl (go' v) (0, 0, 0, return ()) (stripBytecodeMetadataSym xs')
       in m >> return v
@@ -2615,11 +2590,11 @@
   let i  = vm ^. state . pc
       code' = vm ^. state . code
       xs = case code' of
-        ConcreteBuffer xs' -> ConcreteBuffer (BS.drop i xs')
-        SymbolicBuffer xs' -> SymbolicBuffer (drop i xs')
+        ConcreteBuffer w xs' -> ConcreteBuffer w (BS.drop i xs')
+        SymbolicBuffer w xs' -> SymbolicBuffer w (drop i xs')
       op = case xs of
-        ConcreteBuffer b -> BS.index b 0
-        SymbolicBuffer b -> fromSized $ fromMaybe (error "unexpected symbolic code") (unliteral (b !! 0))
+        ConcreteBuffer _ b -> BS.index b 0
+        SymbolicBuffer _ b -> fromSized $ fromMaybe (error "unexpected symbolic code") (unliteral (b !! 0))
   in if (len code' < i)
      then Nothing
      else Just (readOp op xs)
@@ -2664,8 +2639,8 @@
 readOp x xs | x >= 0x60 && x <= 0x7f =
   let n   = x - 0x60 + 1
       xs'' = case xs of
-        ConcreteBuffer xs' -> num $ EVM.Concrete.readMemoryWord 0 $ BS.take (num n) xs'
-        SymbolicBuffer xs' -> readSWord' 0 $ take (num n) xs'
+        ConcreteBuffer _ xs' -> num $ EVM.Concrete.readMemoryWord 0 $ BS.take (num n) xs'
+        SymbolicBuffer _ xs' -> readSWord' 0 $ take (num n) xs'
   in OpPush xs''
 readOp x _ = case x of
   0x00 -> OpStop
@@ -2743,7 +2718,7 @@
   _    -> OpUnknown x
 
 mkCodeOps :: Buffer -> RegularVector.Vector (Int, Op)
-mkCodeOps (ConcreteBuffer bytes) = RegularVector.fromList . toList $ go 0 bytes
+mkCodeOps (ConcreteBuffer w bytes) = RegularVector.fromList . toList $ go 0 bytes
   where
     go !i !xs =
       case BS.uncons xs of
@@ -2751,8 +2726,8 @@
           mempty
         Just (x, xs') ->
           let j = opSize x
-          in (i, readOp x (ConcreteBuffer xs')) Seq.<| go (i + j) (BS.drop j xs)
-mkCodeOps (SymbolicBuffer bytes) = RegularVector.fromList . toList $ go' 0 (stripBytecodeMetadataSym bytes)
+          in (i, readOp x (ConcreteBuffer w xs')) Seq.<| go (i + j) (BS.drop j xs)
+mkCodeOps (SymbolicBuffer w bytes) = RegularVector.fromList . toList $ go' 0 (stripBytecodeMetadataSym bytes)
   where
     go' !i !xs =
       case uncons xs of
@@ -2761,7 +2736,7 @@
         Just (x, xs') ->
           let x' = fromSized $ fromMaybe (error "unexpected symbolic code argument") $ unliteral x
               j = opSize x'
-          in (i, readOp x' (SymbolicBuffer xs')) Seq.<| go' (i + j) (drop j xs)
+          in (i, readOp x' (SymbolicBuffer (Todo "mkCodeOps" [w]) xs')) Seq.<| go' (i + j) (drop j xs)
 
 -- * Gas cost calculation helpers
 
@@ -2829,27 +2804,8 @@
     -- MODEXP
     0x5 -> concreteModexpGasFee input'
       where input' = case input of
-<<<<<<< HEAD
-              SymbolicBuffer _ _ -> error "unsupported: symbolic MODEXP gas cost calc"
-              ConcreteBuffer _ b -> b
-            (lenb, lene, lenm) = parseModexpLength input'
-            lene' | lene <= 32 && ez = 0
-                  | lene <= 32 = num (log2 e')
-                  | e' == 0 = 8 * (lene - 32)
-                  | otherwise = num (log2 e') + 8 * (lene - 32)
-
-            ez = isZero (96 + lenb) lene input'
-            e' = w256 $ word $ LS.toStrict $
-                   lazySlice (96 + lenb) (min 32 lene) input'
-
-            f :: Integer -> Integer
-            f x | x <= 64 = x * x
-                | x <= 1024 = (x * x) `div` 4 + 96 * x - 3072
-                | otherwise = (x * x) `div` 16 + 480 * x - 199680
-=======
-               SymbolicBuffer _ -> error "unsupported: symbolic MODEXP gas cost calc"
-               ConcreteBuffer b -> b
->>>>>>> b20e981e
+               SymbolicBuffer _ _ -> error "unsupported: symbolic MODEXP gas cost calc"
+               ConcreteBuffer _ b -> b
     -- ECADD
     0x6 -> g_ecadd
     -- ECMUL
