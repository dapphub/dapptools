--- conflicted
+++ resolved
@@ -13,11 +13,7 @@
 
 module EVM where
 
-<<<<<<< HEAD
-import Prelude hiding (log, Word, exponent, LT, GT)
-=======
 import Prelude hiding (log, Word, exponent, GT, LT)
->>>>>>> 052a242f
 
 import Data.SBV hiding (Word, output, Unknown)
 import Data.Proxy (Proxy(..))
@@ -654,30 +650,18 @@
         0x09 -> stackOp3 (const g_mid) (\(x, y, z) -> mulmod x y z)
 
         -- op: LT
-<<<<<<< HEAD
-        0x10 -> stackOp2 (const g_verylow) $ \(S a x, S b y) -> iteWhiff (LT a b) (x .< y)
-        -- op: GT
-        0x11 -> stackOp2 (const g_verylow) $ \(S a x, S b y) -> iteWhiff (GT a b) (x .> y)
-=======
         0x10 -> stackOp2 (const g_verylow) $ \(S a x, S b y) -> iteWhiff (LT a b) (x .< y) 1 0
         -- op: GT
         0x11 -> stackOp2 (const g_verylow) $ \(S a x, S b y) -> iteWhiff (GT a b) (x .> y) 1 0
->>>>>>> 052a242f
         -- op: SLT
         0x12 -> stackOp2 (const g_verylow) $ uncurry slt
         -- op: SGT
         0x13 -> stackOp2 (const g_verylow) $ uncurry sgt
 
         -- op: EQ
-<<<<<<< HEAD
-        0x14 -> stackOp2 (const g_verylow) $ \(S a x, S b y) -> iteWhiff (Eq a b) (x .== y)
-        -- op: ISZERO
-        0x15 -> stackOp1 (const g_verylow) $ \(S a x) -> ite ((S a x) .== 0) (S (IsZero a) 1) (S (NonZero a) 0)
-=======
         0x14 -> stackOp2 (const g_verylow) $ \(S a x, S b y) -> iteWhiff (Eq a b) (x .== y) 1 0
         -- op: ISZERO
         0x15 -> stackOp1 (const g_verylow) $ \(S a x) -> iteWhiff (IsZero a) (x .== 0) 1 0
->>>>>>> 052a242f
 
         -- op: AND
         0x16 -> stackOp2 (const g_verylow) $ uncurry (.&.)
@@ -694,19 +678,11 @@
           (n, x) | otherwise          -> 0xff .&. shiftR x (8 * (31 - num (forceLit n)))
 
         -- op: SHL
-<<<<<<< HEAD
-        0x1b -> stackOp2 (const g_verylow) $ \((S w1 n), (S w2 x)) -> S (Sft w1 w2) $ sShiftLeft x n
-=======
         0x1b -> stackOp2 (const g_verylow) $ \((S a n), (S b x)) -> S (SHL b a) $ sShiftLeft x n
->>>>>>> 052a242f
         -- op: SHR
         0x1c -> stackOp2 (const g_verylow) $ \((S a n), (S b x)) -> S (SHR b a) $ sShiftRight x n
         -- op: SAR
-<<<<<<< HEAD
-        0x1d -> stackOp2 (const g_verylow) $ \((S w1 n), (S w2 x)) -> S (Sar w1 w2) $ sSignedShiftArithRight x n
-=======
         0x1d -> stackOp2 (const g_verylow) $ \((S a n), (S b x)) -> S (SAR b a) $ sSignedShiftArithRight x n
->>>>>>> 052a242f
 
         -- op: SHA3
         -- more accurately refered to as KECCAK
@@ -722,11 +698,7 @@
                                            pure (litWord $ keccakBlob bs (Oops "SHA3-1"), Map.singleton (keccakBlob bs (Oops "SHA3-2")) bs, litBytes bs)
                                          SymbolicBuffer s bs -> do
                                            let hash' = symkeccak' bs
-<<<<<<< HEAD
                                            return (S (FromKeccak s) hash', mempty, bs)
-=======
-                                           return (S (FromKeccak $ SymbolicBuffer bs) hash', mempty, bs)
->>>>>>> 052a242f
 
                       -- Although we would like to simply assert that the uninterpreted function symkeccak'
                       -- is injective, this proves to cause a lot of concern for our smt solvers, probably
@@ -742,20 +714,12 @@
 
                       let previousUsed = view (env . keccakUsed) vm
                       env . keccakUsed <>= [(bytes, hash')]
-<<<<<<< HEAD
-                      constraints <>= (hash' .> 100, Dull "sha3"):
-=======
                       constraints <>= (hash' .> 100, Todo "probabilistic keccak assumption" []):
->>>>>>> 052a242f
                         (fmap (\(preimage, image) ->
                           -- keccak is a function
                           ((preimage .== bytes .=> image .== hash') .&&
                           -- which is injective
-<<<<<<< HEAD
-                          (image .== hash' .=> preimage .== bytes), (Dull "sha3-2")))
-=======
                           (image .== hash' .=> preimage .== bytes), Todo "injective keccak assumption" []))
->>>>>>> 052a242f
                          previousUsed)
 
                       next
@@ -788,14 +752,10 @@
         -- op: CALLER
         0x33 ->
           limitStack 1 . burn g_base $
-<<<<<<< HEAD
-            let toSymWord = (S (Var "Caller" 160)) . sFromIntegral . saddressWord160
-=======
             let toSymWord :: SAddr -> SymWord
                 toSymWord (SAddr x) = case unliteral x of
                   Just s -> litWord $ num s
                   Nothing -> var "CALLER" $ sFromIntegral x
->>>>>>> 052a242f
             in next >> pushSym (toSymWord (the state caller))
 
         -- op: CALLVALUE
@@ -810,11 +770,7 @@
         -- op: CALLDATASIZE
         0x36 ->
           limitStack 1 . burn g_base $
-<<<<<<< HEAD
-            next >> pushSym ((S (Var "Calldatasize" 256)) . snd $ (the state calldata))
-=======
-            next >> pushSym (snd (the state calldata))
->>>>>>> 052a242f
+            next >> pushSym (snd $ (the state calldata))
 
         -- op: CALLDATACOPY
         0x37 ->
@@ -825,11 +781,7 @@
                   next
                   assign (state . stack) xs
                   case the state calldata of
-<<<<<<< HEAD
-                    (SymbolicBuffer _ cd, cdlen) -> copyBytesToMemory (SymbolicBuffer (Oops "calldatacopy") [ite (i .<= cdlen) x 0 | (x, i) <- zip cd [1..]]) xSize xFrom xTo
-=======
-                    (SymbolicBuffer cd, (S _ cdlen)) -> copyBytesToMemory (SymbolicBuffer [ite (i .<= cdlen) x 0 | (x, i) <- zip cd [1..]]) xSize xFrom xTo
->>>>>>> 052a242f
+                    (SymbolicBuffer _ cd, (S _ cdlen)) -> copyBytesToMemory (SymbolicBuffer (Oops "calldatacopy") [ite (i .<= cdlen) x 0 | (x, i) <- zip cd [1..]]) xSize xFrom xTo
                     -- when calldata is concrete,
                     -- the bound should always be equal to the bytestring length
                     (cd, _) -> copyBytesToMemory cd xSize xFrom xTo
@@ -1121,18 +1073,6 @@
                 if exponent == 0
                 then g_exp
                 else g_exp + g_expbyte * num (ceilDiv (1 + log2 exponent) 8)
-<<<<<<< HEAD
-          in stackOp2 cost $ \((S w1 x),(S w2 y)) -> S (Exp w1 w2) $ x .^ y
-
-        -- op: SIGNEXTEND
-        0x0b ->
-          stackOp2 (const g_low) $ \((forceLit -> bytes), w@(S whiff x)) ->
-            if bytes >= 32 then w
-            else let n = num bytes * 8 + 7 in
-              S (Sex whiff) $ ite (sTestBit x n)
-                      (x .|. complement (bit n - 1))
-                      (x .&. (bit n - 1))
-=======
           in stackOp2 cost $ \((S a x),(S b y)) -> S (Exp a b) (x .^ y)
 
         -- op: SIGNEXTEND
@@ -1143,7 +1083,6 @@
               S (Todo "signextend" [a]) $ ite (sTestBit x n)
                                           (x .|. complement (bit n - 1))
                                           (x .&. (bit n - 1))
->>>>>>> 052a242f
 
         -- op: CREATE
         0xf0 ->
@@ -1642,11 +1581,7 @@
 
          choosePath :: BranchCondition -> EVM ()
          choosePath (Case v) = do assign result Nothing
-<<<<<<< HEAD
-                                  pushTo constraints $ if v then (condition, whiff) else (sNot condition, Neg whiff)
-=======
                                   pushTo constraints $ if v then (condition', whiff) else (sNot condition', IsZero whiff)
->>>>>>> 052a242f
                                   iteration <- use (iterations . at codeloc . non 0)
                                   assign (cache . path . at (codeloc, iteration)) (Just v)
                                   assign (iterations . at codeloc) (Just (iteration + 1))
@@ -1681,16 +1616,7 @@
         else continue c
 
 readStorage :: Storage -> SymWord -> Maybe (SymWord)
-<<<<<<< HEAD
-readStorage (Symbolic ss s) (S w loc) = let
-  val = snd <$> find (\(S ww _, _) -> ww == w) ss
-  whiff = case val of
-    Nothing       -> FromStorage w
-    Just (S ww _) -> ww
-  in Just $ S whiff $ readArray s loc
-=======
-readStorage (Symbolic _ s) (S w loc) = Just $ S (FromStorage w s) $ readArray s loc
->>>>>>> 052a242f
+readStorage (Symbolic _ s) (S w loc) = Just $ S (Todo "fromStorage" []) $ readArray s loc
 readStorage (Concrete s) loc = Map.lookup (forceLit loc) s
 
 writeStorage :: SymWord -> SymWord -> Storage -> Storage
@@ -1951,52 +1877,16 @@
       case Map.lookup abi' cheatActions of
         Nothing ->
           vmError (BadCheatCode (Just abi'))
-<<<<<<< HEAD
-        Just (argTypes, action) ->
-          case input of
-            SymbolicBuffer _ _ -> vmError UnexpectedSymbolicArg
-            ConcreteBuffer _ input' ->
-              case runGetOrFail
-                     (getAbiSeq (length argTypes) argTypes)
-                     (LS.fromStrict input') of
-                Right ("", _, args) -> do
-                  action outOffset outSize (toList args)
-                  next
-                  push 1
-                _ ->
-                  vmError (BadCheatCode (Just abi'))
-=======
         Just action -> do
             action outOffset outSize input
             next
             push 1
->>>>>>> 052a242f
 
 type CheatAction = Word -> Word -> Buffer -> EVM ()
 
 cheatActions :: Map Word32 CheatAction
 cheatActions =
   Map.fromList
-<<<<<<< HEAD
-    [ action "warp(uint256)" [AbiUIntType 256] $
-        \_ _ [AbiUInt 256 x] ->
-          assign (block . timestamp) (S (Dull "wrap") $ num x),
-      action "roll(uint256)" [AbiUIntType 256] $
-        \_ _ [AbiUInt 256 x] ->
-          assign (block . number) (w256 (W256 x)),
-      action "store(address,bytes32,bytes32)" [AbiAddressType, AbiBytesType 32, AbiBytesType 32] $
-        \_ _ [AbiAddress a, AbiBytes 32 x, AbiBytes 32 y] -> do
-          let slot = w256lit $ word x
-              new  = w256lit $ word y
-          fetchAccount a $ \_ -> do
-            modifying (env . contracts . ix a . storage) (writeStorage slot new),
-      action "load(address,bytes32)" [AbiAddressType, AbiBytesType 32] $
-        \outOffset _ [AbiAddress a, AbiBytes 32 x] -> do
-          let slot = w256lit $ word x
-          accessStorage a slot $ \res -> do
-            assign (state . returndata . word256At 0) res
-            assign (state . memory . word256At outOffset) res
-=======
     [ action "warp(uint256)" $
         \sig _ _ input -> case decodeStaticArgs input of
           [x]  -> assign (block . timestamp) x
@@ -2044,8 +1934,8 @@
                             , AbiBytes 32 (word256Bytes . fromInteger $ sign_r s)
                             , AbiBytes 32 (word256Bytes . fromInteger $ sign_s s)
                             ])
-                    assign (state . returndata) (ConcreteBuffer encoded)
-                    copyBytesToMemory (ConcreteBuffer encoded) (num . BS.length $ encoded) 0 outOffset
+                    assign (state . returndata) (ConcreteBuffer (Oops "cheat action") encoded)
+                    copyBytesToMemory (ConcreteBuffer (Oops "cheat action") encoded) (num . BS.length $ encoded) 0 outOffset
           _ -> vmError (BadCheatCode sig),
 
       action "addr(uint256)" $
@@ -2066,7 +1956,6 @@
                     assign (state . memory . word256At outOffset) addr
           _ -> vmError (BadCheatCode sig)
 
->>>>>>> 052a242f
     ]
   where
     action s f = (abiKeccak s, f (Just $ abiKeccak s))
