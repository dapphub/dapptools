--- conflicted
+++ resolved
@@ -6,12 +6,8 @@
 
 import Prelude hiding (Word)
 
-<<<<<<< HEAD
-import EVM.Types    (Addr, w256, W256, hexText, Word)
+import EVM.Types    (Addr, w256, W256, hexText, Word, Buffer(..))
 import EVM.Expr
-=======
-import EVM.Types    (Addr, w256, W256, hexText, Word, Buffer(..))
->>>>>>> b20e981e
 import EVM.Symbolic (litWord)
 import EVM          (IsUnique(..), EVM, Contract, Block, initialContract, nonce, balance, external)
 import qualified EVM.FeeSchedule as FeeSchedule
@@ -128,7 +124,7 @@
   theBalance <- MaybeT $ fetch (QueryBalance addr)
 
   return $
-    initialContract (EVM.RuntimeCode (ConcreteBuffer theCode))
+    initialContract (EVM.RuntimeCode (ConcreteBuffer (Todo "fetchContractWithSession" []) theCode))
       & set nonce    (w256 theNonce)
       & set balance  (w256 theBalance)
       & set external True
