{-# Language LambdaCase #-}
{-# Language DataKinds #-}
{-# Language ImplicitParams #-}

module EVM.UnitTest where

import Prelude hiding (Word)

import EVM
import EVM.ABI
import EVM.Concrete hiding (readMemoryWord)
import EVM.Symbolic
import EVM.Dapp
import EVM.Debug (srcMapCodePos)
import EVM.Exec
import EVM.Format
import EVM.Solidity
import EVM.SymExec
import EVM.Types
import EVM.Transaction (initTx)
import qualified EVM.Fetch

import qualified EVM.FeeSchedule as FeeSchedule

import EVM.Stepper (Stepper, interpret)
import qualified EVM.Stepper as Stepper
import qualified Control.Monad.Operational as Operational

import Control.Lens hiding (Indexed)
import Control.Monad.State.Strict hiding (state)
import qualified Control.Monad.State.Strict as State

import Control.Monad.Par.Class (spawn_)
import Control.Monad.Par.IO (runParIO)

import qualified Data.ByteString.Lazy as BSLazy
import qualified Data.SBV.Trans.Control as SBV (Query, getValue, resetAssertions)
import qualified Data.SBV.Internals as SBV (State)
import Data.Binary.Get    (runGet)
import Data.ByteString    (ByteString)
import Data.SBV    hiding (verbose)
import Data.SBV.Control   (CheckSatResult(..), checkSat)
import Data.Decimal       (DecimalRaw(..))
import Data.Either        (isRight, lefts)
import Data.Foldable      (toList)
import Data.Map           (Map)
import Data.Maybe         (fromMaybe, catMaybes, fromJust, isJust, fromMaybe, mapMaybe)
import Data.Monoid        ((<>))
import Data.Text          (isPrefixOf, stripSuffix, intercalate, Text, pack, unpack)
import Data.Text.Encoding (encodeUtf8)
import Data.Word          (Word32)
import System.Environment (lookupEnv)
import System.IO          (hFlush, stdout)

import qualified Control.Monad.Par.Class as Par
import qualified Data.ByteString as BS
import qualified Data.Map as Map
import qualified Data.Sequence as Seq
import qualified Data.Text as Text
import qualified Data.Text.IO as Text

import Data.MultiSet (MultiSet)
import qualified Data.MultiSet as MultiSet

import Data.Set (Set)
import qualified Data.Set as Set

import Data.Vector (Vector)
import qualified Data.Vector as Vector

import Test.QuickCheck hiding (verbose)

data UnitTestOptions = UnitTestOptions
  { oracle     :: EVM.Query -> IO (EVM ())
  , verbose    :: Maybe Int
  , maxIter    :: Maybe Integer
  , smtTimeout :: Maybe Integer
  , smtState   :: Maybe SBV.State
  , solver     :: Maybe Text
  , match      :: Text
  , fuzzRuns   :: Int
  , replay     :: Maybe (Text, BSLazy.ByteString)
  , vmModifier :: VM -> VM
  , dapp       :: DappInfo
  , testParams :: TestVMParams
  }

data TestVMParams = TestVMParams
  { testAddress       :: Addr
  , testCaller        :: Addr
  , testOrigin        :: Addr
  , testGasCreate     :: W256
  , testGasCall       :: W256
  , testBalanceCreate :: W256
  , testBalanceCall   :: W256
  , testCoinbase      :: Addr
  , testNumber        :: W256
  , testTimestamp     :: W256
  , testGaslimit      :: W256
  , testGasprice      :: W256
  , testMaxCodeSize   :: W256
  , testDifficulty    :: W256
  , testChainId       :: W256
  }

defaultGasForCreating :: W256
defaultGasForCreating = 0xffffffffffff

defaultGasForInvoking :: W256
defaultGasForInvoking = 0xffffffffffff

defaultBalanceForCreator :: W256
defaultBalanceForCreator = 0xffffffffffffffffffffffff

defaultBalanceForCreated :: W256
defaultBalanceForCreated = 0xffffffffffffffffffffffff

defaultMaxCodeSize :: W256
defaultMaxCodeSize = 0xffffffff

type ABIMethod = Text

-- | Assuming a constructor is loaded, this stepper will run the constructor
-- to create the test contract, give it an initial balance, and run `setUp()'.
initializeUnitTest :: UnitTestOptions -> SolcContract -> Stepper ()
initializeUnitTest UnitTestOptions { .. } theContract = do

  let addr = testAddress testParams

  Stepper.evm $ do
    -- Maybe modify the initial VM, e.g. to load library code
    modify vmModifier
    -- Make a trace entry for running the constructor
    pushTrace (EntryTrace "constructor")

  -- Constructor is loaded; run until it returns code
  void Stepper.execFully

  Stepper.evm $ do
    -- Give a balance to the test target
    env . contracts . ix addr . balance += w256 (testBalanceCreate testParams)

<<<<<<< HEAD
    -- Initialize the test contract
    let cd = abiMethod "setUp()" emptyAbi
    setupCall testParams (ConcreteBuffer (Oops "") cd, literal . num . BS.length $ cd)
    popTrace
    pushTrace (EntryTrace "initialize test")
=======
    -- call setUp(), if it exists, to initialize the test contract
    let theAbi = view abiMap theContract
        setUp  = abiKeccak (encodeUtf8 "setUp()")

    when (isJust (Map.lookup setUp theAbi)) $ do
      abiCall testParams "setUp()" emptyAbi
      popTrace
      pushTrace (EntryTrace "setUp()")
>>>>>>> 052a242f

  -- Let `setUp()' run to completion
  res <- Stepper.execFully
  Stepper.evm $ case res of
    Left e -> pushTrace (ErrorTrace e)
    _ -> popTrace


-- | Assuming a test contract is loaded and initialized, this stepper
-- will run the specified test method and return whether it succeeded.
runUnitTest :: UnitTestOptions -> ABIMethod -> AbiValue -> Stepper Bool
runUnitTest a method args = do
  x <- execTest a method args
  checkFailures a method x

execTest :: UnitTestOptions -> ABIMethod -> AbiValue -> Stepper Bool
execTest UnitTestOptions { .. } method args = do
  -- Set up the call to the test method
  Stepper.evm $ do
<<<<<<< HEAD
    let cd = abiMethod method args
    setupCall testParams (ConcreteBuffer (Oops "") cd, literal . num . BS.length $ cd)
=======
    abiCall testParams method args
>>>>>>> 052a242f
    pushTrace (EntryTrace method)
  -- Try running the test method
  Stepper.execFully >>= \case
     -- If we failed, put the error in the trace.
    Left e -> Stepper.evm (pushTrace (ErrorTrace e)) >> pure True
    _ -> pure False

checkFailures :: UnitTestOptions -> ABIMethod -> Bool -> Stepper Bool
checkFailures UnitTestOptions { .. } method bailed = do
   -- Decide whether the test is supposed to fail or succeed
  let shouldFail = "testFail" `isPrefixOf` method
  if bailed then
    pure shouldFail
  else do
    -- Ask whether any assertions failed
    Stepper.evm $ do
      popTrace
<<<<<<< HEAD
      let cd = abiMethod "failed()" args
      setupCall testParams (ConcreteBuffer (Oops "") cd, literal . num . BS.length $ cd)
    res <- Stepper.execFully -- >>= \(ConcreteBuffer bs) -> (Stepper.decode AbiBoolType bs)
=======
      abiCall testParams "failed()" emptyAbi
    res <- Stepper.execFully
>>>>>>> 052a242f
    case res of
      Right (ConcreteBuffer _ r) ->
        let AbiBool failed = decodeAbiValue AbiBoolType (BSLazy.fromStrict r)
        in pure (shouldFail == failed)
      _ -> error "internal error: unexpected failure code"

-- | Randomly generates the calldata arguments and runs the test
fuzzTest :: UnitTestOptions -> Text -> [AbiType] -> VM -> Property
fuzzTest opts sig types vm = forAllShow (genAbiValue (AbiTupleType $ Vector.fromList types)) (show . ByteStringS . encodeAbiValue)
  $ \args -> ioProperty $
    fst <$> runStateT (EVM.Stepper.interpret (oracle opts) (runUnitTest opts sig args)) vm

tick :: Text -> IO ()
tick x = Text.putStr x >> hFlush stdout

-- | This is like an unresolved source mapping.
data OpLocation = OpLocation
  { srcCodehash :: !W256
  , srcOpIx     :: !Int
  } deriving (Eq, Ord, Show)

srcMapForOpLocation :: DappInfo -> OpLocation -> Maybe SrcMap
srcMapForOpLocation dapp (OpLocation hash opIx) =
  case preview (dappSolcByHash . ix hash) dapp of
    Nothing -> Nothing
    Just (codeType, sol) ->
      let
        vec =
          case codeType of
            Runtime  -> view runtimeSrcmap sol
            Creation -> view creationSrcmap sol
      in
        preview (ix opIx) vec

type CoverageState = (VM, MultiSet OpLocation)

currentOpLocation :: VM -> OpLocation
currentOpLocation vm =
  case currentContract vm of
    Nothing ->
      error "internal error: why no contract?"
    Just c ->
      OpLocation
        (view codehash c)
        (fromMaybe (error "internal error: op ix") (vmOpIx vm))

execWithCoverage :: StateT CoverageState IO VMResult
execWithCoverage = do _ <- runWithCoverage
                      fromJust <$> use (_1 . result)

runWithCoverage :: StateT CoverageState IO VM
runWithCoverage = do
  -- This is just like `exec` except for every instruction evaluated,
  -- we also increment a counter indexed by the current code location.
  vm0 <- use _1
  case view result vm0 of
    Nothing -> do
      vm1 <- zoom _1 (State.state (runState exec1) >> get)
      zoom _2 (modify (MultiSet.insert (currentOpLocation vm1)))
      runWithCoverage
    Just _ -> pure vm0


interpretWithCoverage
  :: UnitTestOptions
  -> Stepper a
  -> StateT CoverageState IO a
interpretWithCoverage opts =
  eval . Operational.view

  where
    eval
      :: Operational.ProgramView Stepper.Action a
      -> StateT CoverageState IO a

    eval (Operational.Return x) =
      pure x

    eval (action Operational.:>>= k) =
      case action of
        Stepper.Exec ->
          execWithCoverage >>= interpretWithCoverage opts . k
        Stepper.Run ->
          runWithCoverage >>= interpretWithCoverage opts . k
        Stepper.Wait q ->
          do m <- liftIO (oracle opts q)
             zoom _1 (State.state (runState m)) >> interpretWithCoverage opts (k ())
        Stepper.Ask _ ->
          error "cannot make choice in this interpreter"
        Stepper.EVM m ->
          zoom _1 (State.state (runState m)) >>= interpretWithCoverage opts . k

coverageReport
  :: DappInfo
  -> MultiSet SrcMap
  -> Map Text (Vector (Int, ByteString))
coverageReport dapp cov =
  let
    sources :: SourceCache
    sources = view dappSources dapp

    allPositions :: Set (Text, Int)
    allPositions =
      ( Set.fromList
      . mapMaybe (srcMapCodePos sources)
      . toList
      $ mconcat
        ( view dappSolcByName dapp
        & Map.elems
        & map (\x -> view runtimeSrcmap x <> view creationSrcmap x)
        )
      )

    srcMapCov :: MultiSet (Text, Int)
    srcMapCov = MultiSet.mapMaybe (srcMapCodePos sources) cov

    -- linesByName :: Map Text (Vector ByteString)
    linesByName =
      ( Map.fromList
      . map
          (\(k, v) ->
             (fst (fromJust (Map.lookup k (view sourceFiles sources))), v))
      . Map.toList
      $ view sourceLines sources
      )

    f :: Text -> Vector ByteString -> Vector (Int, ByteString)
    f name =
      Vector.imap
        (\i bs ->
           let
             n =
               if Set.member (name, i + 1) allPositions
               then MultiSet.occur (name, i + 1) srcMapCov
               else -1
           in (n, bs))
  in
    Map.mapWithKey f linesByName

coverageForUnitTestContract
  :: UnitTestOptions
  -> Map Text SolcContract
  -> SourceCache
  -> (Text, [(Test, [AbiType])])
  -> IO (MultiSet SrcMap)
coverageForUnitTestContract
  opts@(UnitTestOptions {..}) contractMap _ (name, testNames) = do

  -- Look for the wanted contract by name from the Solidity info
  case preview (ix name) contractMap of
    Nothing ->
      -- Fail if there's no such contract
      error $ "Contract " ++ unpack name ++ " not found"

    Just theContract -> do
      -- Construct the initial VM and begin the contract's constructor
      let vm0 = initialUnitTestVm opts theContract
      (vm1, cov1) <-
        execStateT
          (interpretWithCoverage opts
            (Stepper.enter name >> initializeUnitTest opts theContract))
          (vm0, mempty)

      -- Define the thread spawner for test cases
      let
        runOne' (test, _) = spawn_ . liftIO $ do
          (_, (_, cov)) <-
            runStateT
              (interpretWithCoverage opts (runUnitTest opts (extractSig test) emptyAbi))
              (vm1, mempty)
          pure cov
      -- Run all the test cases in parallel and gather their coverages
      covs <-
        runParIO (mapM runOne' testNames >>= mapM Par.get)

      -- Sum up all the coverage counts
      let cov2 = MultiSet.unions (cov1 : covs)

      pure (MultiSet.mapMaybe (srcMapForOpLocation dapp) cov2)

runUnitTestContract
  :: UnitTestOptions
  -> Map Text SolcContract
  -> (Text, [(Test, [AbiType])])
  -> SBV.Query [(Bool, VM)]
runUnitTestContract
  opts@(UnitTestOptions {..}) contractMap (name, testSigs) = do

  -- Print a header
  liftIO $ putStrLn $ "Running " ++ show (length testSigs) ++ " tests for "
    ++ unpack name

  -- Look for the wanted contract by name from the Solidity info
  case preview (ix name) contractMap of
    Nothing ->
      -- Fail if there's no such contract
      error $ "Contract " ++ unpack name ++ " not found"

    Just theContract -> do
      -- Construct the initial VM and begin the contract's constructor
      let vm0 = initialUnitTestVm opts theContract
      vm1 <-
        liftIO $ execStateT
          (EVM.Stepper.interpret oracle
            (Stepper.enter name >> initializeUnitTest opts theContract))
          vm0

      case view result vm1 of
        Nothing -> error "internal error: setUp() did not end with a result"
        Just (VMFailure _) -> liftIO $ do
          Text.putStrLn "\x1b[31m[BAIL]\x1b[0m setUp() "
          tick "\n"
          tick $ failOutput vm1 opts "setUp()"
          pure [(False, vm1)]
        Just (VMSuccess _) -> do
          let
            runCache :: ([(Either Text Text, VM)], VM) -> (Test, [AbiType])
                        -> SBV.Query ([(Either Text Text, VM)], VM)
            runCache (results, vm) (test, types) = do
              (t, r, vm') <- runTest opts vm (test, types)
              liftIO $ Text.putStrLn t
              let vmCached = vm & set (cache . fetched) (view (cache . fetched) vm')
              pure (((r, vm'): results), vmCached)

          -- Run all the test cases and print their status updates,
          -- accumulating the vm cache throughout
          (details, _) <- foldM runCache ([], vm1) testSigs

          let running = [x | (Right x, _) <- details]
          let bailing = [x | (Left  x, _) <- details]

          liftIO $ do
            tick "\n"
            tick (Text.unlines (filter (not . Text.null) running))
            tick (Text.unlines (filter (not . Text.null) bailing))

          pure [(isRight r, vm) | (r, vm) <- details]


runTest :: UnitTestOptions -> VM -> (Test, [AbiType]) -> SBV.Query (Text, Either Text Text, VM)
runTest opts@UnitTestOptions{..} vm (ConcreteTest testName, []) = liftIO $ runOne opts vm testName emptyAbi
runTest opts@UnitTestOptions{..} vm (ConcreteTest testName, types) = liftIO $ case replay of
  Nothing ->
    fuzzRun opts vm testName types
  Just (sig, callData) ->
    if sig == testName
    then runOne opts vm testName $
      decodeAbiValue (AbiTupleType (Vector.fromList types)) callData
    else fuzzRun opts vm testName types
runTest opts vm (SymbolicTest testName, types) = symRun opts vm testName types

-- | Define the thread spawner for normal test cases
runOne :: UnitTestOptions -> VM -> ABIMethod -> AbiValue -> IO (Text, Either Text Text, VM)
runOne opts@UnitTestOptions{..} vm testName args = do
  let argInfo = pack (if args == emptyAbi then "" else " with arguments: " <> show args)
  (bailed, vm') <-
    runStateT
      (EVM.Stepper.interpret oracle (execTest opts testName args))
      vm
  (success, vm'') <-
    runStateT
      (EVM.Stepper.interpret oracle (checkFailures opts testName bailed)) vm'
  if success
  then
     let gasSpent = num (testGasCall testParams) - view (state . gas) vm'
         gasText = pack $ show (fromIntegral gasSpent :: Integer)
     in
        pure
          ("\x1b[32m[PASS]\x1b[0m "
           <> testName <> argInfo <> " (gas: " <> gasText <> ")"
          , Right (passOutput vm'' opts testName)
          , vm''
          )
  else if bailed then
        pure
          ("\x1b[31m[BAIL]\x1b[0m "
           <> testName <> argInfo
          , Left (failOutput vm'' opts testName)
          , vm''
          )
      else
        pure
          ("\x1b[31m[FAIL]\x1b[0m "
           <> testName <> argInfo
          , Left (failOutput vm'' opts testName)
          , vm''
          )

-- | Define the thread spawner for property based tests
fuzzRun :: UnitTestOptions -> VM -> Text -> [AbiType] -> IO (Text, Either Text Text, VM)
fuzzRun opts@UnitTestOptions{..} vm testName types = do
  let args = Args{ replay          = Nothing
                 , maxSuccess      = fuzzRuns
                 , maxDiscardRatio = 10
                 , maxSize         = 100
                 , chatty          = isJust verbose
                 , maxShrinks      = maxBound
                 }
  quickCheckWithResult args (fuzzTest opts testName types vm) >>= \case
    Success numTests _ _ _ _ _ ->
      pure ("\x1b[32m[PASS]\x1b[0m "
             <> testName <> " (runs: " <> (pack $ show numTests) <> ")"
             -- this isn't the post vm we actually want, as we
             -- can't retrieve the correct vm from quickcheck
           , Right (passOutput vm opts testName)
           , vm
           )
    Failure _ _ _ _ _ _ _ _ _ _ failCase _ _ ->
      let abiValue = decodeAbiValue (AbiTupleType (Vector.fromList types)) $ BSLazy.fromStrict $ hexText (pack $ concat failCase)
          ppOutput = pack $ show abiValue
      in do
        -- Run the failing test again to get a proper trace
        vm' <- execStateT (EVM.Stepper.interpret oracle (runUnitTest opts testName abiValue)) vm
        pure ("\x1b[31m[FAIL]\x1b[0m "
               <> testName <> ". Counterexample: " <> ppOutput
               <> "\nRun:\n dapp test --replay '(\"" <> testName <> "\",\""
               <> (pack (concat failCase)) <> "\")'\nto test this case again, or \n dapp debug --replay '(\""
               <> testName <> "\",\"" <> (pack (concat failCase)) <> "\")'\nto debug it."
             , Left (failOutput vm' opts testName)
             , vm'
             )
    _ -> pure ("\x1b[31m[OOPS]\x1b[0m "
               <> testName
              , Left (failOutput vm opts testName)
              , vm
              )

-- | Define the thread spawner for symbolic tests
-- TODO: return a list of VM's
symRun :: UnitTestOptions -> VM -> Text -> [AbiType] -> SBV.Query (Text, Either Text Text, VM)
symRun opts@UnitTestOptions{..} concreteVm testName types = do
    SBV.resetAssertions
    let vm = symbolify concreteVm
<<<<<<< HEAD
    cd <- first (SymbolicBuffer (Oops "")) <$> symCalldata testName types []
    let model = view (env . storageModel) vm
=======
    (cd, cdlen) <- symCalldata testName types []
    let cd' = (SymbolicBuffer cd, w256lit cdlen)
>>>>>>> 052a242f
        shouldFail = "proveFail" `isPrefixOf` testName

    -- get all posible postVMs for the test method
    allPaths <- fst <$> runStateT
        (EVM.SymExec.interpret oracle maxIter (execSymTest opts testName cd')) vm
    let consistentPaths = flip filter allPaths $
          \(_, vm') -> case view result vm' of
            Just (VMFailure DeadPath) -> False
            _ -> True
    results <- forM consistentPaths $
      -- If the vm execution succeeded, check if the vm is reachable,
      -- and if any ds-test assertions were triggered
      -- Report a failure depending on the prefix of the test name

      -- If the vm execution failed, check if the vm is reachable, and if so,
      -- report a failure unless the test is supposed to fail.

      \(bailed, vm') -> do
        let ?context = DappContext { _contextInfo = dapp, _contextEnv = vm ^?! EVM.env }
        SBV.resetAssertions
        constrain $ sAnd (fst <$> view EVM.constraints vm')
        unless bailed $
          case view result vm' of
            Just (VMSuccess (SymbolicBuffer _ buf)) ->
              constrain $ litBytes (encodeAbiValue $ AbiBool $ not shouldFail) .== buf
            r -> error $ "unexpected return value: " ++ show r
        checkSat >>= \case
          Sat -> do
            prettyCd <- prettyCalldata cd' testName types
            let explorationFailed = case view result vm' of
                  Just (VMFailure e) -> case e of
                                          NotUnique _ -> True
                                          UnexpectedSymbolicArg -> True
                                          _ -> False
                  _ -> False
            return $
              if shouldFail && bailed && not explorationFailed
              then Right ()
              else Left (vm', prettyCd)
          Unsat -> return $ Right ()
          Unk -> return $ Left (vm', "unknown; query timeout")
          DSat _ -> error "Unexpected DSat"

    if null $ lefts results
    then
      return ("\x1b[32m[PASS]\x1b[0m " <> testName, Right "", vm)
    else
      return ("\x1b[31m[FAIL]\x1b[0m " <> testName, Left $ symFailure opts testName (lefts results), vm)

symFailure :: UnitTestOptions -> Text -> [(VM, Text)] -> Text
symFailure UnitTestOptions {..} testName failures' = mconcat
  [ "Failure: "
  , testName
  , "\n\n"
  , intercalate "\n" $ indentLines 2 . mkMsg <$> failures'
  ]
  where
    showRes vm = let Just res = view result vm in
                 case res of
                   VMFailure _ ->
                     let ?context = DappContext { _contextInfo = dapp, _contextEnv = vm ^?! EVM.env }
                     in prettyvmresult res
                   VMSuccess _ -> if "proveFail" `isPrefixOf` testName
                                  then "Successful execution"
                                  else "Failed: DSTest Assertion Violation"
    mkMsg (vm, cd) = pack $ unlines
      ["Counterexample:"
      ,""
      ,"  result:   " <> showRes vm
      ,"  calldata: " <> unpack cd
      , case verbose of
          Just _ -> unlines
            [ ""
            , unpack $ indentLines 2 (showTraceTree dapp vm)
            ]
          _ -> ""
      ]

prettyCalldata :: (?context :: DappContext) => (Buffer, SymWord) -> Text -> [AbiType]-> SBV.Query Text
prettyCalldata (buffer, S _ cdlen) sig types = do
  cdlen' <- num <$> SBV.getValue cdlen
<<<<<<< HEAD
  calldatainput <- case buffer of
    SymbolicBuffer _ cd -> mapM (SBV.getValue . fromSized) (take cdlen' cd) <&> BS.pack
    ConcreteBuffer _ cd -> return $ BS.take cdlen' cd
  pure $ (head (Text.splitOn "(" sig)) <>
           (Text.pack $ show (decodeAbiValue
                  (AbiTupleType (Vector.fromList types))
                  (BSLazy.fromStrict (BS.drop 4 calldatainput))))
=======
  cd <- case buffer of
    SymbolicBuffer cd -> mapM (SBV.getValue . fromSized) (take cdlen' cd) <&> BS.pack
    ConcreteBuffer cd -> return $ BS.take cdlen' cd
  pure $ (head (Text.splitOn "(" sig)) <> showCall types (ConcreteBuffer cd)
>>>>>>> 052a242f

execSymTest :: UnitTestOptions -> ABIMethod -> (Buffer, SymWord) -> Stepper (Bool, VM)
execSymTest opts@UnitTestOptions{ .. } method cd = do
  -- Set up the call to the test method
  Stepper.evm $ do
    makeTxCall testParams cd
    pushTrace (EntryTrace method)
  -- Try running the test method
  Stepper.runFully >>= \vm' -> case view result vm' of
    Just (VMFailure err) ->
      -- If we failed, put the error in the trace.
      Stepper.evm (pushTrace (ErrorTrace err)) >> (pure (True, vm'))
    Just (VMSuccess _) -> do
      postVm <- checkSymFailures opts
      pure (False, postVm)
    Nothing -> error "Internal Error: execSymTest: vm has not completed execution!"

checkSymFailures :: UnitTestOptions -> Stepper VM
checkSymFailures UnitTestOptions { .. } = do
  -- Ask whether any assertions failed
  Stepper.evm $ do
    popTrace
<<<<<<< HEAD
    let cd = abiMethod "failed()" emptyAbi
    setupCall testParams (ConcreteBuffer (Oops "") cd, literal . num . BS.length $ cd)
=======
    abiCall testParams "failed()" emptyAbi
>>>>>>> 052a242f
  Stepper.runFully

indentLines :: Int -> Text -> Text
indentLines n s =
  let p = Text.replicate n " "
  in Text.unlines (map (p <>) (Text.lines s))

passOutput :: VM -> UnitTestOptions -> Text -> Text
passOutput vm UnitTestOptions { .. } testName =
  let ?context = DappContext { _contextInfo = dapp, _contextEnv = vm ^?! EVM.env }
  in let v = fromMaybe 0 verbose
  in if (v > 1) then
    mconcat
      [ "Success: "
      , fromMaybe "" (stripSuffix "()" testName)
      , "\n"
      , if (v > 2) then indentLines 2 (showTraceTree dapp vm) else ""
      , indentLines 2 (formatTestLogs (view dappEventMap dapp) (view logs vm))
      , "\n"
      ]
    else ""

failOutput :: VM -> UnitTestOptions -> Text -> Text
failOutput vm UnitTestOptions { .. } testName =
  let ?context = DappContext { _contextInfo = dapp, _contextEnv = vm ^?! EVM.env }
  in mconcat
  [ "Failure: "
  , fromMaybe "" (stripSuffix "()" testName)
  , "\n"
  , case verbose of
      Just _ -> indentLines 2 (showTraceTree dapp vm)
      _ -> ""
  , indentLines 2 (formatTestLogs (view dappEventMap dapp) (view logs vm))
  , "\n"
  ]

formatTestLogs :: (?context :: DappContext) => Map W256 Event -> Seq.Seq Log -> Text
formatTestLogs events xs =
  case catMaybes (toList (fmap (formatTestLog events) xs)) of
    [] -> "\n"
    ys -> "\n" <> intercalate "\n" ys <> "\n\n"

-- Here we catch and render some special logs emitted by ds-test,
-- with the intent to then present them in a separate view to the
-- regular trace output.
formatTestLog :: (?context :: DappContext) => Map W256 Event -> Log -> Maybe Text
formatTestLog _ (Log _ _ []) = Nothing
formatTestLog events (Log _ args (topic:_)) =
  case maybeLitWord topic >>= \t1 -> (Map.lookup (wordValue t1) events) of
    Nothing -> Nothing
    Just (Event name _ types) ->
      case (name <> parenthesise (abiTypeSolidity <$> (unindexed types))) of
        "log(string)" -> Just $ unquote $ showValue AbiStringType args

        -- log_named_x(string, x)
        "log_named_bytes32(string, bytes32)" -> log_named
        "log_named_address(string, address)" -> log_named
        "log_named_int(string, int256)"      -> log_named
        "log_named_uint(string, uint256)"    -> log_named
        "log_named_bytes(string, bytes)"     -> log_named
        "log_named_string(string, string)"   -> log_named

        -- log_named_decimal_x(string, uint, x)
        "log_named_decimal_int(string, int256, uint256)"   -> log_named_decimal
        "log_named_decimal_uint(string, uint256, uint256)" -> log_named_decimal

        -- log_x(x)
        "log_bytes32(bytes32)" -> log_unnamed
        "log_address(address)" -> log_unnamed
        "log_int(int256)"      -> log_unnamed
        "log_uint(uint256)"    -> log_unnamed
        "log_bytes(bytes)"     -> log_unnamed
        "log_string(string)"   -> log_unnamed

        -- log_named_x(bytes32, x), as used in older versions of ds-test.
        -- bytes32 are opportunistically represented as strings in Format.hs
        "log_named_bytes32(bytes32, bytes32)" -> log_named
        "log_named_address(bytes32, address)" -> log_named
        "log_named_int(bytes32, int256)"      -> log_named
        "log_named_uint(bytes32, uint256)"    -> log_named

        _ -> Nothing

        where
          ts = unindexed types
          unquote = Text.dropAround (\c -> c == '"' || c == '«' || c == '»')
          log_unnamed =
            Just $ showValue (head ts) args
          log_named =
            let [key, val] = take 2 (textValues ts args)
            in Just $ unquote key <> ": " <> val
          showDecimal dec val =
            pack $ show $ Decimal (num dec) val
          log_named_decimal =
            case args of
              (ConcreteBuffer b) ->
                case toList $ runGet (getAbiSeq (length ts) ts) (BSLazy.fromStrict b) of
                  [key, (AbiUInt 256 val), (AbiUInt 256 dec)] ->
                    Just $ (unquote (showAbiValue key)) <> ": " <> showDecimal dec val
                  [key, (AbiInt 256 val), (AbiUInt 256 dec)] ->
                    Just $ (unquote (showAbiValue key)) <> ": " <> showDecimal dec val
                  _ -> Nothing
              (SymbolicBuffer _) -> Just "<symbolic decimal>"


word32Bytes :: Word32 -> ByteString
word32Bytes x = BS.pack [byteAt x (3 - i) | i <- [0..3]]

abiCall :: TestVMParams -> Text -> AbiValue -> EVM ()
abiCall params sig args =
  let cd = abiMethod sig args
      l = num . BS.length $ cd
  in makeTxCall params (ConcreteBuffer cd, litWord l)

makeTxCall :: TestVMParams -> (Buffer, SymWord) -> EVM ()
makeTxCall TestVMParams{..} cd = do
  resetState
  assign (tx . isCreate) False
  loadContract testAddress
  assign (state . calldata) cd
  assign (state . caller) (litAddr testCaller)
  assign (state . gas) (w256 testGasCall)
  origin' <- fromMaybe (initialContract (RuntimeCode mempty)) <$> use (env . contracts . at testOrigin)
  let originBal = view balance origin'
  when (originBal < (w256 testGasprice) * (w256 testGasCall)) $ error "insufficient balance for gas cost"
  vm <- get
  put $ initTx vm

initialUnitTestVm :: UnitTestOptions -> SolcContract -> VM
initialUnitTestVm (UnitTestOptions {..}) theContract =
  let
    TestVMParams {..} = testParams
    vm = makeVm $ VMOpts
           { vmoptContract = initialContract (InitCode (view creationCode theContract))
           , vmoptCalldata = (mempty, 0)
           , vmoptValue = 0
           , vmoptAddress = testAddress
           , vmoptCaller = litAddr testCaller
           , vmoptOrigin = testOrigin
           , vmoptGas = testGasCreate
           , vmoptGaslimit = testGasCreate
           , vmoptCoinbase = testCoinbase
           , vmoptNumber = testNumber
           , vmoptTimestamp = litWord $ w256 testTimestamp
           , vmoptBlockGaslimit = testGaslimit
           , vmoptGasprice = testGasprice
           , vmoptMaxCodeSize = testMaxCodeSize
           , vmoptDifficulty = testDifficulty
           , vmoptSchedule = FeeSchedule.istanbul
           , vmoptChainId = testChainId
           , vmoptCreate = True
           , vmoptStorageModel = ConcreteS -- TODO: support RPC
           }
    creator =
      initialContract (RuntimeCode mempty)
        & set nonce 1
        & set balance (w256 testBalanceCreate)
  in vm
    & set (env . contracts . at ethrunAddress) (Just creator)


-- | takes a concrete VM and makes all storage symbolic
symbolify :: VM -> VM
symbolify vm =
  vm & over (env . contracts . each . storage) mkSymStorage
     & set (env . storageModel) InitialS
  where
    mkSymStorage :: Storage -> Storage
    mkSymStorage (Symbolic _ _) = error "should not happen"
    mkSymStorage (Concrete s) =
      let
        list = [(literal $ toSizzle k, v) | (C _ k, S _ v) <- Map.toList s]
        symlist = [(litWord k, v) | (k, v) <- Map.toList s]
      in Symbolic symlist $ sListArray 0 list

getParametersFromEnvironmentVariables :: Maybe Text -> IO TestVMParams
getParametersFromEnvironmentVariables rpc = do
  block' <- maybe EVM.Fetch.Latest (EVM.Fetch.BlockNumber . read) <$> (lookupEnv "DAPP_TEST_NUMBER")

  (miner,ts,blockNum,diff) <-
    case rpc of
      Nothing  -> return (0,0,0,0)
      Just url -> EVM.Fetch.fetchBlockFrom block' url >>= \case
        Nothing -> error "Could not fetch block"
        Just EVM.Block{..} -> return (  _coinbase
                                      , wordValue $ forceLit _timestamp
                                      , wordValue _number
                                      , wordValue _difficulty
                                      )
  let
    getWord s def = maybe def read <$> lookupEnv s
    getAddr s def = maybe def read <$> lookupEnv s

  TestVMParams
    <$> getAddr "DAPP_TEST_ADDRESS" (createAddress ethrunAddress 1)
    <*> getAddr "DAPP_TEST_CALLER" ethrunAddress
    <*> getAddr "DAPP_TEST_ORIGIN" ethrunAddress
    <*> getWord "DAPP_TEST_GAS_CREATE" defaultGasForCreating
    <*> getWord "DAPP_TEST_GAS_CALL" defaultGasForInvoking
    <*> getWord "DAPP_TEST_BALANCE_CREATE" defaultBalanceForCreator
    <*> getWord "DAPP_TEST_BALANCE_CALL" defaultBalanceForCreated
    <*> getAddr "DAPP_TEST_COINBASE" miner
    <*> getWord "DAPP_TEST_NUMBER" blockNum
    <*> getWord "DAPP_TEST_TIMESTAMP" ts
    <*> getWord "DAPP_TEST_GAS_LIMIT" 0
    <*> getWord "DAPP_TEST_GAS_PRICE" 0
    <*> getWord "DAPP_TEST_MAXCODESIZE" defaultMaxCodeSize
    <*> getWord "DAPP_TEST_DIFFICULTY" diff
    <*> getWord "DAPP_TEST_CHAINID" 99<|MERGE_RESOLUTION|>--- conflicted
+++ resolved
@@ -140,13 +140,6 @@
     -- Give a balance to the test target
     env . contracts . ix addr . balance += w256 (testBalanceCreate testParams)
 
-<<<<<<< HEAD
-    -- Initialize the test contract
-    let cd = abiMethod "setUp()" emptyAbi
-    setupCall testParams (ConcreteBuffer (Oops "") cd, literal . num . BS.length $ cd)
-    popTrace
-    pushTrace (EntryTrace "initialize test")
-=======
     -- call setUp(), if it exists, to initialize the test contract
     let theAbi = view abiMap theContract
         setUp  = abiKeccak (encodeUtf8 "setUp()")
@@ -155,7 +148,6 @@
       abiCall testParams "setUp()" emptyAbi
       popTrace
       pushTrace (EntryTrace "setUp()")
->>>>>>> 052a242f
 
   -- Let `setUp()' run to completion
   res <- Stepper.execFully
@@ -175,12 +167,7 @@
 execTest UnitTestOptions { .. } method args = do
   -- Set up the call to the test method
   Stepper.evm $ do
-<<<<<<< HEAD
-    let cd = abiMethod method args
-    setupCall testParams (ConcreteBuffer (Oops "") cd, literal . num . BS.length $ cd)
-=======
     abiCall testParams method args
->>>>>>> 052a242f
     pushTrace (EntryTrace method)
   -- Try running the test method
   Stepper.execFully >>= \case
@@ -198,14 +185,8 @@
     -- Ask whether any assertions failed
     Stepper.evm $ do
       popTrace
-<<<<<<< HEAD
-      let cd = abiMethod "failed()" args
-      setupCall testParams (ConcreteBuffer (Oops "") cd, literal . num . BS.length $ cd)
-    res <- Stepper.execFully -- >>= \(ConcreteBuffer bs) -> (Stepper.decode AbiBoolType bs)
-=======
       abiCall testParams "failed()" emptyAbi
     res <- Stepper.execFully
->>>>>>> 052a242f
     case res of
       Right (ConcreteBuffer _ r) ->
         let AbiBool failed = decodeAbiValue AbiBoolType (BSLazy.fromStrict r)
@@ -539,13 +520,8 @@
 symRun opts@UnitTestOptions{..} concreteVm testName types = do
     SBV.resetAssertions
     let vm = symbolify concreteVm
-<<<<<<< HEAD
-    cd <- first (SymbolicBuffer (Oops "")) <$> symCalldata testName types []
-    let model = view (env . storageModel) vm
-=======
     (cd, cdlen) <- symCalldata testName types []
-    let cd' = (SymbolicBuffer cd, w256lit cdlen)
->>>>>>> 052a242f
+    let cd' = (SymbolicBuffer (Oops "symRun") cd, w256lit cdlen)
         shouldFail = "proveFail" `isPrefixOf` testName
 
     -- get all posible postVMs for the test method
@@ -627,20 +603,10 @@
 prettyCalldata :: (?context :: DappContext) => (Buffer, SymWord) -> Text -> [AbiType]-> SBV.Query Text
 prettyCalldata (buffer, S _ cdlen) sig types = do
   cdlen' <- num <$> SBV.getValue cdlen
-<<<<<<< HEAD
-  calldatainput <- case buffer of
+  cd <- case buffer of
     SymbolicBuffer _ cd -> mapM (SBV.getValue . fromSized) (take cdlen' cd) <&> BS.pack
     ConcreteBuffer _ cd -> return $ BS.take cdlen' cd
-  pure $ (head (Text.splitOn "(" sig)) <>
-           (Text.pack $ show (decodeAbiValue
-                  (AbiTupleType (Vector.fromList types))
-                  (BSLazy.fromStrict (BS.drop 4 calldatainput))))
-=======
-  cd <- case buffer of
-    SymbolicBuffer cd -> mapM (SBV.getValue . fromSized) (take cdlen' cd) <&> BS.pack
-    ConcreteBuffer cd -> return $ BS.take cdlen' cd
-  pure $ (head (Text.splitOn "(" sig)) <> showCall types (ConcreteBuffer cd)
->>>>>>> 052a242f
+  pure $ (head (Text.splitOn "(" sig)) <> showCall types (ConcreteBuffer (Oops "prettyCalldata") cd)
 
 execSymTest :: UnitTestOptions -> ABIMethod -> (Buffer, SymWord) -> Stepper (Bool, VM)
 execSymTest opts@UnitTestOptions{ .. } method cd = do
@@ -663,12 +629,7 @@
   -- Ask whether any assertions failed
   Stepper.evm $ do
     popTrace
-<<<<<<< HEAD
-    let cd = abiMethod "failed()" emptyAbi
-    setupCall testParams (ConcreteBuffer (Oops "") cd, literal . num . BS.length $ cd)
-=======
     abiCall testParams "failed()" emptyAbi
->>>>>>> 052a242f
   Stepper.runFully
 
 indentLines :: Int -> Text -> Text
@@ -764,14 +725,14 @@
             pack $ show $ Decimal (num dec) val
           log_named_decimal =
             case args of
-              (ConcreteBuffer b) ->
+              (ConcreteBuffer _ b) ->
                 case toList $ runGet (getAbiSeq (length ts) ts) (BSLazy.fromStrict b) of
                   [key, (AbiUInt 256 val), (AbiUInt 256 dec)] ->
                     Just $ (unquote (showAbiValue key)) <> ": " <> showDecimal dec val
                   [key, (AbiInt 256 val), (AbiUInt 256 dec)] ->
                     Just $ (unquote (showAbiValue key)) <> ": " <> showDecimal dec val
                   _ -> Nothing
-              (SymbolicBuffer _) -> Just "<symbolic decimal>"
+              (SymbolicBuffer _ _) -> Just "<symbolic decimal>"
 
 
 word32Bytes :: Word32 -> ByteString
@@ -781,7 +742,7 @@
 abiCall params sig args =
   let cd = abiMethod sig args
       l = num . BS.length $ cd
-  in makeTxCall params (ConcreteBuffer cd, litWord l)
+  in makeTxCall params (ConcreteBuffer (Oops "abiCall") cd, litWord l)
 
 makeTxCall :: TestVMParams -> (Buffer, SymWord) -> EVM ()
 makeTxCall TestVMParams{..} cd = do
