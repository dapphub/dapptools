{ lib, stdenv, buildGoModule, fetchFromGitHub, libobjc ? null, IOKit ? null }:

let
  # A list of binaries to put into separate outputs
  bins = [
    "geth"
    "clef"
  ];

in buildGoModule rec {
  pname = "go-ethereum";
  version = "1.10.19";

  src = fetchFromGitHub {
    owner = "ethereum";
    repo = pname;
    rev = "v${version}";
    sha256 = "sha256-fMhuE4Oa3uZZkWPAcc9TygCoRZzN7ZSMDTg9HAeOYE4=";
  };

  proxyVendor = true;
<<<<<<< HEAD
  vendorSha256 = "sha256-5qi01y0SIEI0WRYu2I2RN94QFS8rrlioFvnRqqp6wtk=";
=======
  vendorSha256 = "sha256-MZCX0Io7dMVas1YDjPli98MdheG3J18g5UYAVCIii3k=";
>>>>>>> 82be468e

  doCheck = false;

  outputs = [ "out" ] ++ bins;

  # Move binaries to separate outputs and symlink them back to $out
  postInstall = lib.concatStringsSep "\n" (
    builtins.map (bin: "mkdir -p \$${bin}/bin && mv $out/bin/${bin} \$${bin}/bin/ && ln -s \$${bin}/bin/${bin} $out/bin/") bins
  );

  subPackages = [
    "cmd/abidump"
    "cmd/abigen"
    "cmd/bootnode"
    "cmd/checkpoint-admin"
    "cmd/clef"
    "cmd/devp2p"
    "cmd/ethkey"
    "cmd/evm"
    "cmd/faucet"
    "cmd/geth"
    "cmd/p2psim"
    "cmd/puppeth"
    "cmd/rlpdump"
    "cmd/utils"
  ];

  # Fix for usb-related segmentation faults on darwin
  propagatedBuildInputs =
    lib.optionals stdenv.isDarwin [ libobjc IOKit ];

  meta = with lib; {
    homepage = "https://geth.ethereum.org/";
    description = "Official golang implementation of the Ethereum protocol";
    license = with licenses; [ lgpl3Plus gpl3Plus ];
    maintainers = with maintainers; [ adisbladis lionello xrelkd RaghavSood ];
  };
}<|MERGE_RESOLUTION|>--- conflicted
+++ resolved
@@ -19,11 +19,7 @@
   };
 
   proxyVendor = true;
-<<<<<<< HEAD
-  vendorSha256 = "sha256-5qi01y0SIEI0WRYu2I2RN94QFS8rrlioFvnRqqp6wtk=";
-=======
   vendorSha256 = "sha256-MZCX0Io7dMVas1YDjPli98MdheG3J18g5UYAVCIii3k=";
->>>>>>> 82be468e
 
   doCheck = false;
 
